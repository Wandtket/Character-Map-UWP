--- conflicted
+++ resolved
@@ -393,18 +393,13 @@
                             Glyph="&#xE890;" />
                         <Button.Flyout>
                             <Flyout Placement="Bottom">
-<<<<<<< HEAD
                                 <Grid>
-=======
-                                <Grid Width="300">
->>>>>>> 3e66578c
                                     <Grid.RowDefinitions>
                                         <RowDefinition Height="Auto" />
                                         <RowDefinition Height="*" />
                                     </Grid.RowDefinitions>
 
                                     <Button
-<<<<<<< HEAD
                                         Height="48"
                                         Click="{x:Bind ViewModel.ChangeDisplayMode}"
                                         Style="{StaticResource TransparentButton}">
@@ -424,40 +419,19 @@
                                                 Visibility="Collapsed" />
                                         </StackPanel>
                                     </Button>
-=======
-                                        x:Name="SwitchToTypeRampButton"
-                                        Click="{x:Bind ViewModel.ChangeDisplayMode}"
-                                        Visibility="Collapsed"
-                                        Content="View Type Ramp"
-                                        Style="{StaticResource TextBlockButtonStyle}" />
-
-                                    <Button
-                                        x:Name="SwitchToCharacterMapButton"
-                                        Click="{x:Bind ViewModel.ChangeDisplayMode}"
-                                        Content="View Character Map"
-                                        Visibility="Collapsed"
-                                        Style="{StaticResource TextBlockButtonStyle}" />
->>>>>>> 3e66578c
 
 
                                     <ListView
                                         Grid.Row="1"
-<<<<<<< HEAD
                                         Width="300"
-=======
->>>>>>> 3e66578c
                                         Padding="0"
                                         ItemContainerTransitions="{StaticResource NoTransitions}"
                                         ItemsSource="{x:Bind ViewModel.SelectedVariant.XamlTypographyFeatures, Mode=OneWay}"
                                         SelectedItem="{Binding SelectedTypography, Mode=TwoWay}"
                                         SelectionMode="Single"
                                         ShowsScrollingPlaceholders="False"
-<<<<<<< HEAD
                                         SingleSelectionFollowsFocus="True"
                                         Visibility="{x:Bind core:Converters.TrueOrTrueToVis(ViewModel.SelectedVariantAnalysis.ContainsVectorColorGlyphs, ViewModel.SelectedVariant.HasXamlTypographyFeatures), Mode=OneWay}">
-=======
-                                        SingleSelectionFollowsFocus="True">
->>>>>>> 3e66578c
                                         <ListView.Header>
                                             <StackPanel Margin="12,4" Spacing="12">
                                                 <TextBlock
@@ -490,7 +464,6 @@
                             </Flyout>
                         </Button.Flyout>
                     </Button>
-<<<<<<< HEAD
 
                     <!--<Button
                         x:Name="SwitchToTypeRampButton"
@@ -521,38 +494,6 @@
                             Glyph="&#xE138;" />
                     </Button>-->
 
-=======
-
-                    <!--<Button
-                        x:Name="SwitchToTypeRampButton"
-                        Width="47"
-                        MinHeight="47"
-                        Margin="0 0 -12 0"
-                        VerticalAlignment="Stretch"
-                        Click="{x:Bind ViewModel.ChangeDisplayMode}"
-                        Style="{ThemeResource TransparentButton}">
-                        <FontIcon
-                            Margin="0,0,-2,0"
-                            Foreground="{ThemeResource SystemControlForegroundAccentBrush}"
-                            Glyph="&#xE185;" />
-                    </Button>-->
-
-                    <!--<Button
-                        x:Name="SwitchToCharacterMapButton"
-                        Width="47"
-                        MinHeight="47"
-                        Margin="0 0 -12 0"
-                        VerticalAlignment="Stretch"
-                        Click="{x:Bind ViewModel.ChangeDisplayMode}"
-                        Style="{ThemeResource TransparentButton}"
-                        Visibility="Collapsed">
-                        <FontIcon
-                            Margin="0,0,-2,0"
-                            Foreground="{ThemeResource SystemControlForegroundAccentBrush}"
-                            Glyph="&#xE138;" />
-                    </Button>-->
-
->>>>>>> 3e66578c
                     <!--<TextBlock
                                 Grid.Row="1"
                                 Margin="12 12 0 0"
@@ -644,31 +585,19 @@
                 </Grid.RowDefinitions>
 
                 <Grid x:Name="TypeRampInputRow">
-<<<<<<< HEAD
                     <ComboBox
                         x:Name="TypeRampInputBox"
                         MinWidth="430"
-=======
-                    <TextBox
-                        x:Name="TypeRampInputBox"
-                        MinWidth="200"
->>>>>>> 3e66578c
                         MinHeight="0"
                         Margin="12"
                         HorizontalAlignment="Left"
                         BorderThickness="0 0 0 1"
-<<<<<<< HEAD
                         CornerRadius="0"
                         Header="Preview Text"
                         IsEditable="True"
                         ItemsSource="{x:Bind ViewModel.Pangrams}"
                         PlaceholderText="Enter or choose text from the dropdown"
                         SelectedIndex="0"
-=======
-                        Header="Preview Text"
-                        Style="{StaticResource FluentTextBoxStyle}"
-                        Tag="Collapsed"
->>>>>>> 3e66578c
                         Text="{Binding TypeRampText, Mode=TwoWay, UpdateSourceTrigger=PropertyChanged}" />
                 </Grid>
 
@@ -676,7 +605,10 @@
                     Grid.Row="1"
                     HorizontalScrollBarVisibility="Auto"
                     HorizontalScrollMode="Enabled"
-                    Visibility="Visible">
+                    MaxZoomFactor="4"
+                    MinZoomFactor="1"
+                    Visibility="Visible"
+                    ZoomMode="Enabled">
                     <ItemsControl
                         x:Name="TypeRampList"
                         FontFamily="{x:Bind ViewModel.FontFamily, Mode=OneWay}"
@@ -700,14 +632,10 @@
                                         FontWeight="Normal"
                                         Foreground="{ThemeResource TextControlPlaceholderForeground}"
                                         Text="{Binding}" />
-<<<<<<< HEAD
                                     <TextBlock
                                         FontSize="{Binding}"
-                                        IsColorFontEnabled="{Binding ElementName=TypeRamoRoot, Path=DataContext.ShowColorGlyphs}"
+                                        IsColorFontEnabled="{Binding ElementName=TypeRampRoot, Path=DataContext.ShowColorGlyphs}"
                                         Text="{Binding ElementName=TypeRampRoot, Path=DataContext.TypeRampText}" />
-=======
-                                    <TextBlock FontSize="{Binding}" Text="{Binding ElementName=TypeRampRoot, Path=DataContext.TypeRampText}" />
->>>>>>> 3e66578c
                                 </StackPanel>
                             </DataTemplate>
                         </ItemsControl.ItemTemplate>
@@ -1228,11 +1156,7 @@
                 </VisualState>
             </VisualStateGroup>
             <VisualStateGroup x:Name="MapDisplayStates">
-<<<<<<< HEAD
                 <VisualState x:Name="CharacterMapState">
-=======
-                <VisualState x:Name="CharacterMapState" >
->>>>>>> 3e66578c
                     <VisualState.Setters>
                         <Setter Target="SwitchToTypeRampButton.Visibility" Value="Visible" />
                     </VisualState.Setters>
