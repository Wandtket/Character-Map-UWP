--- conflicted
+++ resolved
@@ -8,11 +8,8 @@
     xmlns:helpers="using:CharacterMap.Helpers"
     xmlns:mc="http://schemas.openxmlformats.org/markup-compatibility/2006"
     xmlns:toolkit="using:Microsoft.Toolkit.Uwp.UI.Controls"
-<<<<<<< HEAD
     xmlns:views="using:CharacterMap.Views"
-=======
     SizeChanged="UserControl_SizeChanged"
->>>>>>> 03101062
     d:DesignHeight="800"
     d:DesignWidth="1280"
     mc:Ignorable="d">
